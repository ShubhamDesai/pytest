--- conflicted
+++ resolved
@@ -120,13 +120,12 @@
 
 - add ``file`` and ``line`` attributes to JUnit-XML output.
 
-<<<<<<< HEAD
 - fix issue890: changed extension of all documentation files from ``txt`` to
   ``rst``. Thanks to Abhijeet for the PR.
-=======
+
 - fix issue714: add ability to apply indirect=True parameter on particular argnames.
-
->>>>>>> f7bacd16
+  Thanks Elizaveta239.
+
 
 2.7.3 (compared to 2.7.2)
 -----------------------------
