--- conflicted
+++ resolved
@@ -1,15 +1,13 @@
 2.8.0.dev (compared to 2.7.X)
 -----------------------------
 
-<<<<<<< HEAD
+- fix issue751: multiple parametrize with ids bug if it parametrizes class with
+  two or more test methods. Thanks Sergey Chipiga for reporting and Jan
+  Bednarik for PR.
+
 - fix issue82: avoid loading conftest files from setup.cfg/pytest.ini/tox.ini
   files and upwards by default (--confcutdir can still be set to override this).
   Thanks Bruno Oliveira for the PR.
-=======
-- fix issue751: multiple parametrize with ids bug if it parametrizes class with
-  two or more test methods. Thanks Sergey Chipiga for reporting and Jan
-  Bednarik for PR.
->>>>>>> 0b926504
 
 - fix issue768: docstrings found in python modules were not setting up session
   fixtures. Thanks Jason R. Coombs for reporting and Bruno Oliveira for the PR.
