--- conflicted
+++ resolved
@@ -3,8 +3,6 @@
 from __future__ import absolute_import
 from __future__ import division
 from __future__ import print_function
-
-import six
 
 from _pytest.config import hookimpl
 from _pytest.mark.evaluate import MarkEvaluator
@@ -185,179 +183,4 @@
         if report.skipped:
             return "xfailed", "x", "XFAIL"
         elif report.passed:
-<<<<<<< HEAD
-            return "xpassed", "X", "XPASS"
-
-
-# called by the terminalreporter instance/plugin
-
-
-def pytest_terminal_summary(terminalreporter):
-    tr = terminalreporter
-    if not tr.reportchars:
-        return
-
-    lines = []
-    for char in tr.reportchars:
-        action = REPORTCHAR_ACTIONS.get(char, lambda tr, lines: None)
-        action(terminalreporter, lines)
-
-    if lines:
-        tr._tw.sep("=", "short test summary info")
-        for line in lines:
-            tr._tw.line(line)
-
-
-def _get_line_with_reprcrash_message(config, rep, termwidth):
-    """Get summary line for a report, trying to add reprcrash message."""
-    from wcwidth import wcswidth
-
-    verbose_word = _get_report_str(config, rep)
-    pos = _get_pos(config, rep)
-
-    line = "%s %s" % (verbose_word, pos)
-    len_line = wcswidth(line)
-    ellipsis, len_ellipsis = "...", 3
-    if len_line > termwidth - len_ellipsis:
-        # No space for an additional message.
-        return line
-
-    try:
-        msg = rep.longrepr.reprcrash.message
-    except AttributeError:
-        pass
-    else:
-        # Only use the first line.
-        i = msg.find("\n")
-        if i != -1:
-            msg = msg[:i]
-        len_msg = wcswidth(msg)
-
-        sep, len_sep = " - ", 3
-        max_len_msg = termwidth - len_line - len_sep
-        if max_len_msg >= len_ellipsis:
-            if len_msg > max_len_msg:
-                max_len_msg -= len_ellipsis
-                msg = msg[:max_len_msg]
-                while wcswidth(msg) > max_len_msg:
-                    msg = msg[:-1]
-                if six.PY2:
-                    # on python 2 systems with narrow unicode compilation, trying to
-                    # get a single character out of a multi-byte unicode character such as
-                    # u'😄' will result in a High Surrogate (U+D83D) character, which is
-                    # rendered as u'�'; in this case we just strip that character out as it
-                    # serves no purpose being rendered
-                    while msg.endswith(u"\uD83D"):
-                        msg = msg[:-1]
-                msg += ellipsis
-            line += sep + msg
-    return line
-
-
-def show_simple(terminalreporter, lines, stat):
-    failed = terminalreporter.stats.get(stat)
-    if failed:
-        config = terminalreporter.config
-        termwidth = terminalreporter.writer.fullwidth
-        for rep in failed:
-            line = _get_line_with_reprcrash_message(config, rep, termwidth)
-            lines.append(line)
-
-
-def show_xfailed(terminalreporter, lines):
-    xfailed = terminalreporter.stats.get("xfailed")
-    if xfailed:
-        config = terminalreporter.config
-        for rep in xfailed:
-            verbose_word = _get_report_str(config, rep)
-            pos = _get_pos(config, rep)
-            lines.append("%s %s" % (verbose_word, pos))
-            reason = rep.wasxfail
-            if reason:
-                lines.append("  " + str(reason))
-
-
-def show_xpassed(terminalreporter, lines):
-    xpassed = terminalreporter.stats.get("xpassed")
-    if xpassed:
-        config = terminalreporter.config
-        for rep in xpassed:
-            verbose_word = _get_report_str(config, rep)
-            pos = _get_pos(config, rep)
-            reason = rep.wasxfail
-            lines.append("%s %s %s" % (verbose_word, pos, reason))
-
-
-def folded_skips(skipped):
-    d = {}
-    for event in skipped:
-        key = event.longrepr
-        assert len(key) == 3, (event, key)
-        keywords = getattr(event, "keywords", {})
-        # folding reports with global pytestmark variable
-        # this is workaround, because for now we cannot identify the scope of a skip marker
-        # TODO: revisit after marks scope would be fixed
-        if (
-            event.when == "setup"
-            and "skip" in keywords
-            and "pytestmark" not in keywords
-        ):
-            key = (key[0], None, key[2])
-        d.setdefault(key, []).append(event)
-    values = []
-    for key, events in d.items():
-        values.append((len(events),) + key)
-    return values
-
-
-def show_skipped(terminalreporter, lines):
-    tr = terminalreporter
-    skipped = tr.stats.get("skipped", [])
-    if skipped:
-        fskips = folded_skips(skipped)
-        if fskips:
-            verbose_word = _get_report_str(terminalreporter.config, report=skipped[0])
-            for num, fspath, lineno, reason in fskips:
-                if reason.startswith("Skipped: "):
-                    reason = reason[9:]
-                if lineno is not None:
-                    lines.append(
-                        "%s [%d] %s:%d: %s"
-                        % (verbose_word, num, fspath, lineno + 1, reason)
-                    )
-                else:
-                    lines.append("%s [%d] %s: %s" % (verbose_word, num, fspath, reason))
-
-
-def shower(stat):
-    def show_(terminalreporter, lines):
-        return show_simple(terminalreporter, lines, stat)
-
-    return show_
-
-
-def _get_report_str(config, report):
-    _category, _short, verbose = config.hook.pytest_report_teststatus(
-        report=report, config=config
-    )
-    return verbose
-
-
-def _get_pos(config, rep):
-    nodeid = config.cwd_relative_nodeid(rep.nodeid)
-    return nodeid
-
-
-REPORTCHAR_ACTIONS = {
-    "x": show_xfailed,
-    "X": show_xpassed,
-    "f": shower("failed"),
-    "F": shower("failed"),
-    "s": show_skipped,
-    "S": show_skipped,
-    "p": shower("passed"),
-    "E": shower("error"),
-}
-=======
-            return "xpassed", "X", "XPASS"
->>>>>>> 2b11b2c0
+            return "xpassed", "X", "XPASS"