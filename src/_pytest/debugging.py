""" interactive debugging with PDB, the Python Debugger. """
import argparse
<<<<<<< HEAD
=======
import functools
import pdb
>>>>>>> 5f9db8a0
import sys

from _pytest import outcomes
from _pytest.config import hookimpl
from _pytest.config.exceptions import UsageError


def _validate_usepdb_cls(value):
    """Validate syntax of --pdbcls option."""
    try:
        modname, classname = value.split(":")
    except ValueError:
        raise argparse.ArgumentTypeError(
            "{!r} is not in the format 'modname:classname'".format(value)
        )
    return (modname, classname)


def pytest_addoption(parser):
    group = parser.getgroup("general")
    group._addoption(
        "--pdb",
        dest="usepdb",
        action="store_true",
        help="start the interactive Python debugger on errors or KeyboardInterrupt.",
    )
    group._addoption(
        "--pdbcls",
        dest="usepdb_cls",
        metavar="modulename:classname",
        type=_validate_usepdb_cls,
        help="start a custom interactive Python debugger on errors. "
        "For example: --pdbcls=IPython.terminal.debugger:TerminalPdb",
    )
    group._addoption(
        "--trace",
        dest="trace",
        action="store_true",
        help="Immediately break when running each test.",
    )


def pytest_configure(config):
    import pdb

    if config.getvalue("trace"):
        config.pluginmanager.register(PdbTrace(), "pdbtrace")
    if config.getvalue("usepdb"):
        config.pluginmanager.register(PdbInvoke(), "pdbinvoke")

    pytestPDB._saved.append(
        (pdb.set_trace, pytestPDB._pluginmanager, pytestPDB._config)
    )
    pdb.set_trace = pytestPDB.set_trace
    pytestPDB._pluginmanager = config.pluginmanager
    pytestPDB._config = config

    # NOTE: not using pytest_unconfigure, since it might get called although
    #       pytest_configure was not (if another plugin raises UsageError).
    def fin():
        (
            pdb.set_trace,
            pytestPDB._pluginmanager,
            pytestPDB._config,
        ) = pytestPDB._saved.pop()

    config._cleanup.append(fin)


class pytestPDB:
    """ Pseudo PDB that defers to the real pdb. """

    _pluginmanager = None
    _config = None
    _saved = []  # type: list
    _recursive_debug = 0
    _wrapped_pdb_cls = None

    @classmethod
    def _is_capturing(cls, capman):
        if capman:
            return capman.is_capturing()
        return False

    @classmethod
    def _import_pdb_cls(cls, capman):
        if not cls._config:
            import pdb

            # Happens when using pytest.set_trace outside of a test.
            return pdb.Pdb

        usepdb_cls = cls._config.getvalue("usepdb_cls")

        if cls._wrapped_pdb_cls and cls._wrapped_pdb_cls[0] == usepdb_cls:
            return cls._wrapped_pdb_cls[1]

        if usepdb_cls:
            modname, classname = usepdb_cls

            try:
                __import__(modname)
                mod = sys.modules[modname]

                # Handle --pdbcls=pdb:pdb.Pdb (useful e.g. with pdbpp).
                parts = classname.split(".")
                pdb_cls = getattr(mod, parts[0])
                for part in parts[1:]:
                    pdb_cls = getattr(pdb_cls, part)
            except Exception as exc:
                value = ":".join((modname, classname))
                raise UsageError(
                    "--pdbcls: could not import {!r}: {}".format(value, exc)
                )
        else:
            import pdb

            pdb_cls = pdb.Pdb

        wrapped_cls = cls._get_pdb_wrapper_class(pdb_cls, capman)
        cls._wrapped_pdb_cls = (usepdb_cls, wrapped_cls)
        return wrapped_cls

    @classmethod
    def _get_pdb_wrapper_class(cls, pdb_cls, capman):
        import _pytest.config

        class PytestPdbWrapper(pdb_cls):
            _pytest_capman = capman
            _continued = False

            def do_debug(self, arg):
                cls._recursive_debug += 1
                ret = super().do_debug(arg)
                cls._recursive_debug -= 1
                return ret

            def do_continue(self, arg):
                ret = super().do_continue(arg)
                if cls._recursive_debug == 0:
                    tw = _pytest.config.create_terminal_writer(cls._config)
                    tw.line()

                    capman = self._pytest_capman
                    capturing = pytestPDB._is_capturing(capman)
                    if capturing:
                        if capturing == "global":
                            tw.sep(">", "PDB continue (IO-capturing resumed)")
                        else:
                            tw.sep(
                                ">",
                                "PDB continue (IO-capturing resumed for %s)"
                                % capturing,
                            )
                        capman.resume()
                    else:
                        tw.sep(">", "PDB continue")
                cls._pluginmanager.hook.pytest_leave_pdb(config=cls._config, pdb=self)
                self._continued = True
                return ret

            do_c = do_cont = do_continue

            def do_quit(self, arg):
                """Raise Exit outcome when quit command is used in pdb.

                This is a bit of a hack - it would be better if BdbQuit
                could be handled, but this would require to wrap the
                whole pytest run, and adjust the report etc.
                """
                ret = super().do_quit(arg)

                if cls._recursive_debug == 0:
                    outcomes.exit("Quitting debugger")

                return ret

            do_q = do_quit
            do_exit = do_quit

            def setup(self, f, tb):
                """Suspend on setup().

                Needed after do_continue resumed, and entering another
                breakpoint again.
                """
                ret = super().setup(f, tb)
                if not ret and self._continued:
                    # pdb.setup() returns True if the command wants to exit
                    # from the interaction: do not suspend capturing then.
                    if self._pytest_capman:
                        self._pytest_capman.suspend_global_capture(in_=True)
                return ret

            def get_stack(self, f, t):
                stack, i = super().get_stack(f, t)
                if f is None:
                    # Find last non-hidden frame.
                    i = max(0, len(stack) - 1)
                    while i and stack[i][0].f_locals.get("__tracebackhide__", False):
                        i -= 1
                return stack, i

        return PytestPdbWrapper

    @classmethod
    def _init_pdb(cls, method, *args, **kwargs):
        """ Initialize PDB debugging, dropping any IO capturing. """
        import _pytest.config

        if cls._pluginmanager is not None:
            capman = cls._pluginmanager.getplugin("capturemanager")
        else:
            capman = None
        if capman:
            capman.suspend(in_=True)

        if cls._config:
            tw = _pytest.config.create_terminal_writer(cls._config)
            tw.line()

            if cls._recursive_debug == 0:
                # Handle header similar to pdb.set_trace in py37+.
                header = kwargs.pop("header", None)
                if header is not None:
                    tw.sep(">", header)
                else:
                    capturing = cls._is_capturing(capman)
                    if capturing == "global":
                        tw.sep(">", "PDB {} (IO-capturing turned off)".format(method))
                    elif capturing:
                        tw.sep(
                            ">",
                            "PDB %s (IO-capturing turned off for %s)"
                            % (method, capturing),
                        )
                    else:
                        tw.sep(">", "PDB {}".format(method))

        _pdb = cls._import_pdb_cls(capman)(**kwargs)

        if cls._pluginmanager:
            cls._pluginmanager.hook.pytest_enter_pdb(config=cls._config, pdb=_pdb)
        return _pdb

    @classmethod
    def set_trace(cls, *args, **kwargs):
        """Invoke debugging via ``Pdb.set_trace``, dropping any IO capturing."""
        frame = sys._getframe().f_back
        _pdb = cls._init_pdb("set_trace", *args, **kwargs)
        _pdb.set_trace(frame)


class PdbInvoke:
    def pytest_exception_interact(self, node, call, report):
        capman = node.config.pluginmanager.getplugin("capturemanager")
        if capman:
            capman.suspend_global_capture(in_=True)
            out, err = capman.read_global_capture()
            sys.stdout.write(out)
            sys.stdout.write(err)
        _enter_pdb(node, call.excinfo, report)

    def pytest_internalerror(self, excrepr, excinfo):
        tb = _postmortem_traceback(excinfo)
        post_mortem(tb)


class PdbTrace:
    @hookimpl(hookwrapper=True)
    def pytest_pyfunc_call(self, pyfuncitem):
        _test_pytest_function(pyfuncitem)
        yield


def _test_pytest_function(pyfuncitem):
    _pdb = pytestPDB._init_pdb("runcall")
    testfunction = pyfuncitem.obj

    # we can't just return `partial(pdb.runcall, testfunction)` because (on
    # python < 3.7.4) runcall's first param is `func`, which means we'd get
    # an exception if one of the kwargs to testfunction was called `func`
    @functools.wraps(testfunction)
    def wrapper(*args, **kwargs):
        func = functools.partial(testfunction, *args, **kwargs)
        _pdb.runcall(func)

    pyfuncitem.obj = wrapper


def _enter_pdb(node, excinfo, rep):
    # XXX we re-use the TerminalReporter's terminalwriter
    # because this seems to avoid some encoding related troubles
    # for not completely clear reasons.
    tw = node.config.pluginmanager.getplugin("terminalreporter")._tw
    tw.line()

    showcapture = node.config.option.showcapture

    for sectionname, content in (
        ("stdout", rep.capstdout),
        ("stderr", rep.capstderr),
        ("log", rep.caplog),
    ):
        if showcapture in (sectionname, "all") and content:
            tw.sep(">", "captured " + sectionname)
            if content[-1:] == "\n":
                content = content[:-1]
            tw.line(content)

    tw.sep(">", "traceback")
    rep.toterminal(tw)
    tw.sep(">", "entering PDB")
    tb = _postmortem_traceback(excinfo)
    rep._pdbshown = True
    post_mortem(tb)
    return rep


def _postmortem_traceback(excinfo):
    from doctest import UnexpectedException

    if isinstance(excinfo.value, UnexpectedException):
        # A doctest.UnexpectedException is not useful for post_mortem.
        # Use the underlying exception instead:
        return excinfo.value.exc_info[2]
    else:
        return excinfo._excinfo[2]


def post_mortem(t):
    p = pytestPDB._init_pdb("post_mortem")
    p.reset()
    p.interaction(None, t)
    if p.quitting:
        outcomes.exit("Quitting debugger")<|MERGE_RESOLUTION|>--- conflicted
+++ resolved
@@ -1,10 +1,6 @@
 """ interactive debugging with PDB, the Python Debugger. """
 import argparse
-<<<<<<< HEAD
-=======
 import functools
-import pdb
->>>>>>> 5f9db8a0
 import sys
 
 from _pytest import outcomes
