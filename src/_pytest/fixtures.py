--- conflicted
+++ resolved
@@ -548,14 +548,9 @@
                 frameinfo = inspect.getframeinfo(frame[0])
                 source_path = py.path.local(frameinfo.filename)
                 source_lineno = frameinfo.lineno
-<<<<<<< HEAD
-                if source_path.relto(funcitem.config.rootdir):
-                    source_path_str = source_path.relto(funcitem.config.rootdir)
-=======
                 rel_source_path = source_path.relto(funcitem.config.rootdir)
                 if rel_source_path:
                     source_path_str = rel_source_path
->>>>>>> 8e1d59a8
                 else:
                     source_path_str = str(source_path)
                 msg = (
