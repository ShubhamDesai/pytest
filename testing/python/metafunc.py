import re
import sys
import textwrap

import attr
import hypothesis
from hypothesis import strategies

import pytest
from _pytest import fixtures
from _pytest import python
from _pytest.outcomes import fail
from _pytest.python import _idval


class TestMetafunc:
    def Metafunc(self, func, config=None) -> python.Metafunc:
        # the unit tests of this class check if things work correctly
        # on the funcarg level, so we don't need a full blown
        # initialization
        class FixtureInfo:
            name2fixturedefs = None

            def __init__(self, names):
                self.names_closure = names

        @attr.s
        class DefinitionMock(python.FunctionDefinition):
            obj = attr.ib()

        names = fixtures.getfuncargnames(func)
        fixtureinfo = FixtureInfo(names)
        definition = DefinitionMock._create(func)
        return python.Metafunc(definition, fixtureinfo, config)

    def test_no_funcargs(self):
        def function():
            pass

        metafunc = self.Metafunc(function)
        assert not metafunc.fixturenames
        repr(metafunc._calls)

    def test_function_basic(self):
        def func(arg1, arg2="qwe"):
            pass

        metafunc = self.Metafunc(func)
        assert len(metafunc.fixturenames) == 1
        assert "arg1" in metafunc.fixturenames
        assert metafunc.function is func
        assert metafunc.cls is None

    def test_parametrize_error(self):
        def func(x, y):
            pass

        metafunc = self.Metafunc(func)
        metafunc.parametrize("x", [1, 2])
        pytest.raises(ValueError, lambda: metafunc.parametrize("x", [5, 6]))
        pytest.raises(ValueError, lambda: metafunc.parametrize("x", [5, 6]))
        metafunc.parametrize("y", [1, 2])
        pytest.raises(ValueError, lambda: metafunc.parametrize("y", [5, 6]))
        pytest.raises(ValueError, lambda: metafunc.parametrize("y", [5, 6]))

<<<<<<< HEAD
        with pytest.raises(
            TypeError, match="^ids must be a callable, sequence or generator$"
        ):
            metafunc.parametrize("y", [5, 6], ids=42)

    def test_parametrize_error_iterator(self):
        def func(x):
            raise NotImplementedError()

        class Exc(Exception):
            def __repr__(self):
                return "Exc(from_gen)"

        def gen():
            yield 0
            yield None
            yield Exc()

        metafunc = self.Metafunc(func)
        metafunc.parametrize("x", [1, 2], ids=gen())
        assert [(x.funcargs, x.id) for x in metafunc._calls] == [
            ({"x": 1}, "0"),
            ({"x": 2}, "2"),
        ]
        with pytest.raises(
            fail.Exception,
            match=(
                r"In func: ids must be list of string/float/int/bool, found:"
                r" Exc\(from_gen\) \(type: <class .*Exc'>\) at index 2"
            ),
        ):
            metafunc.parametrize("x", [1, 2, 3], ids=gen())

    def test_parametrize_bad_scope(self, testdir):
=======
    def test_parametrize_bad_scope(self):
>>>>>>> 8c4dfca0
        def func(x):
            pass

        metafunc = self.Metafunc(func)
        with pytest.raises(
            pytest.fail.Exception,
            match=r"parametrize\(\) call in func got an unexpected scope value 'doggy'",
        ):
            metafunc.parametrize("x", [1], scope="doggy")

    def test_parametrize_request_name(self, testdir):
        """Show proper error  when 'request' is used as a parameter name in parametrize (#6183)"""

        def func(request):
            raise NotImplementedError()

        metafunc = self.Metafunc(func)
        with pytest.raises(
            pytest.fail.Exception,
            match=r"'request' is a reserved name and cannot be used in @pytest.mark.parametrize",
        ):
            metafunc.parametrize("request", [1])

    def test_find_parametrized_scope(self):
        """unittest for _find_parametrized_scope (#3941)"""
        from _pytest.python import _find_parametrized_scope

        @attr.s
        class DummyFixtureDef:
            scope = attr.ib()

        fixtures_defs = dict(
            session_fix=[DummyFixtureDef("session")],
            package_fix=[DummyFixtureDef("package")],
            module_fix=[DummyFixtureDef("module")],
            class_fix=[DummyFixtureDef("class")],
            func_fix=[DummyFixtureDef("function")],
        )

        # use arguments to determine narrow scope; the cause of the bug is that it would look on all
        # fixture defs given to the method
        def find_scope(argnames, indirect):
            return _find_parametrized_scope(argnames, fixtures_defs, indirect=indirect)

        assert find_scope(["func_fix"], indirect=True) == "function"
        assert find_scope(["class_fix"], indirect=True) == "class"
        assert find_scope(["module_fix"], indirect=True) == "module"
        assert find_scope(["package_fix"], indirect=True) == "package"
        assert find_scope(["session_fix"], indirect=True) == "session"

        assert find_scope(["class_fix", "func_fix"], indirect=True) == "function"
        assert find_scope(["func_fix", "session_fix"], indirect=True) == "function"
        assert find_scope(["session_fix", "class_fix"], indirect=True) == "class"
        assert find_scope(["package_fix", "session_fix"], indirect=True) == "package"
        assert find_scope(["module_fix", "session_fix"], indirect=True) == "module"

        # when indirect is False or is not for all scopes, always use function
        assert find_scope(["session_fix", "module_fix"], indirect=False) == "function"
        assert (
            find_scope(["session_fix", "module_fix"], indirect=["module_fix"])
            == "function"
        )
        assert (
            find_scope(
                ["session_fix", "module_fix"], indirect=["session_fix", "module_fix"]
            )
            == "module"
        )

    def test_parametrize_and_id(self):
        def func(x, y):
            pass

        metafunc = self.Metafunc(func)

        metafunc.parametrize("x", [1, 2], ids=["basic", "advanced"])
        metafunc.parametrize("y", ["abc", "def"])
        ids = [x.id for x in metafunc._calls]
        assert ids == ["basic-abc", "basic-def", "advanced-abc", "advanced-def"]

    def test_parametrize_and_id_unicode(self):
        """Allow unicode strings for "ids" parameter in Python 2 (##1905)"""

        def func(x):
            pass

        metafunc = self.Metafunc(func)
        metafunc.parametrize("x", [1, 2], ids=["basic", "advanced"])
        ids = [x.id for x in metafunc._calls]
        assert ids == ["basic", "advanced"]

    def test_parametrize_with_wrong_number_of_ids(self):
        def func(x, y):
            pass

        metafunc = self.Metafunc(func)

        with pytest.raises(pytest.fail.Exception):
            metafunc.parametrize("x", [1, 2], ids=["basic"])

        with pytest.raises(pytest.fail.Exception):
            metafunc.parametrize(
                ("x", "y"), [("abc", "def"), ("ghi", "jkl")], ids=["one"]
            )

    def test_parametrize_ids_iterator_without_mark(self):
        import itertools

        def func(x, y):
            pass

        it = itertools.count()

        metafunc = self.Metafunc(func)
        metafunc.parametrize("x", [1, 2], ids=it)
        metafunc.parametrize("y", [3, 4], ids=it)
        ids = [x.id for x in metafunc._calls]
        assert ids == ["0-2", "0-3", "1-2", "1-3"]

        metafunc = self.Metafunc(func)
        metafunc.parametrize("x", [1, 2], ids=it)
        metafunc.parametrize("y", [3, 4], ids=it)
        ids = [x.id for x in metafunc._calls]
        assert ids == ["4-6", "4-7", "5-6", "5-7"]

    def test_parametrize_empty_list(self):
        """#510"""

        def func(y):
            pass

        class MockConfig:
            def getini(self, name):
                return ""

            @property
            def hook(self):
                return self

            def pytest_make_parametrize_id(self, **kw):
                pass

        metafunc = self.Metafunc(func, MockConfig())
        metafunc.parametrize("y", [])
        assert "skip" == metafunc._calls[0].marks[0].name

    def test_parametrize_with_userobjects(self):
        def func(x, y):
            pass

        metafunc = self.Metafunc(func)

        class A:
            pass

        metafunc.parametrize("x", [A(), A()])
        metafunc.parametrize("y", list("ab"))
        assert metafunc._calls[0].id == "x0-a"
        assert metafunc._calls[1].id == "x0-b"
        assert metafunc._calls[2].id == "x1-a"
        assert metafunc._calls[3].id == "x1-b"

    @hypothesis.given(strategies.text() | strategies.binary())
    @hypothesis.settings(
        deadline=400.0
    )  # very close to std deadline and CI boxes are not reliable in CPU power
    def test_idval_hypothesis(self, value):
        escaped = _idval(value, "a", 6, None, item=None, config=None)
        assert isinstance(escaped, str)
        escaped.encode("ascii")

    def test_unicode_idval(self):
        """This tests that Unicode strings outside the ASCII character set get
        escaped, using byte escapes if they're in that range or unicode
        escapes if they're not.

        """
        values = [
            ("", ""),
            ("ascii", "ascii"),
            ("ação", "a\\xe7\\xe3o"),
            ("josé@blah.com", "jos\\xe9@blah.com"),
            (
                "δοκ.ιμή@παράδειγμα.δοκιμή",
                "\\u03b4\\u03bf\\u03ba.\\u03b9\\u03bc\\u03ae@\\u03c0\\u03b1\\u03c1\\u03ac\\u03b4\\u03b5\\u03b9\\u03b3"
                "\\u03bc\\u03b1.\\u03b4\\u03bf\\u03ba\\u03b9\\u03bc\\u03ae",
            ),
        ]
        for val, expected in values:
            assert _idval(val, "a", 6, None, item=None, config=None) == expected

    def test_unicode_idval_with_config(self):
        """unittest for expected behavior to obtain ids with
        disable_test_id_escaping_and_forfeit_all_rights_to_community_support
        option. (#5294)
        """

        class MockConfig:
            def __init__(self, config):
                self.config = config

            @property
            def hook(self):
                return self

            def pytest_make_parametrize_id(self, **kw):
                pass

            def getini(self, name):
                return self.config[name]

        option = "disable_test_id_escaping_and_forfeit_all_rights_to_community_support"

        values = [
            ("ação", MockConfig({option: True}), "ação"),
            ("ação", MockConfig({option: False}), "a\\xe7\\xe3o"),
        ]
        for val, config, expected in values:
            assert _idval(val, "a", 6, None, item=None, config=config) == expected

    def test_bytes_idval(self):
        """unittest for the expected behavior to obtain ids for parametrized
        bytes values:
        - python2: non-ascii strings are considered bytes and formatted using
        "binary escape", where any byte < 127 is escaped into its hex form.
        - python3: bytes objects are always escaped using "binary escape".
        """
        values = [
            (b"", ""),
            (b"\xc3\xb4\xff\xe4", "\\xc3\\xb4\\xff\\xe4"),
            (b"ascii", "ascii"),
            ("αρά".encode(), "\\xce\\xb1\\xcf\\x81\\xce\\xac"),
        ]
        for val, expected in values:
            assert _idval(val, "a", 6, idfn=None, item=None, config=None) == expected

    def test_class_or_function_idval(self):
        """unittest for the expected behavior to obtain ids for parametrized
        values that are classes or functions: their __name__.
        """

        class TestClass:
            pass

        def test_function():
            pass

        values = [(TestClass, "TestClass"), (test_function, "test_function")]
        for val, expected in values:
            assert _idval(val, "a", 6, None, item=None, config=None) == expected

    def test_idmaker_autoname(self):
        """#250"""
        from _pytest.python import idmaker

        result = idmaker(
            ("a", "b"), [pytest.param("string", 1.0), pytest.param("st-ring", 2.0)]
        )
        assert result == ["string-1.0", "st-ring-2.0"]

        result = idmaker(
            ("a", "b"), [pytest.param(object(), 1.0), pytest.param(object(), object())]
        )
        assert result == ["a0-1.0", "a1-b1"]
        # unicode mixing, issue250
        result = idmaker(("a", "b"), [pytest.param({}, b"\xc3\xb4")])
        assert result == ["a0-\\xc3\\xb4"]

    def test_idmaker_with_bytes_regex(self):
        from _pytest.python import idmaker

        result = idmaker(("a"), [pytest.param(re.compile(b"foo"), 1.0)])
        assert result == ["foo"]

    def test_idmaker_native_strings(self):
        from _pytest.python import idmaker

        result = idmaker(
            ("a", "b"),
            [
                pytest.param(1.0, -1.1),
                pytest.param(2, -202),
                pytest.param("three", "three hundred"),
                pytest.param(True, False),
                pytest.param(None, None),
                pytest.param(re.compile("foo"), re.compile("bar")),
                pytest.param(str, int),
                pytest.param(list("six"), [66, 66]),
                pytest.param({7}, set("seven")),
                pytest.param(tuple("eight"), (8, -8, 8)),
                pytest.param(b"\xc3\xb4", b"name"),
                pytest.param(b"\xc3\xb4", "other"),
            ],
        )
        assert result == [
            "1.0--1.1",
            "2--202",
            "three-three hundred",
            "True-False",
            "None-None",
            "foo-bar",
            "str-int",
            "a7-b7",
            "a8-b8",
            "a9-b9",
            "\\xc3\\xb4-name",
            "\\xc3\\xb4-other",
        ]

    def test_idmaker_non_printable_characters(self):
        from _pytest.python import idmaker

        result = idmaker(
            ("s", "n"),
            [
                pytest.param("\x00", 1),
                pytest.param("\x05", 2),
                pytest.param(b"\x00", 3),
                pytest.param(b"\x05", 4),
                pytest.param("\t", 5),
                pytest.param(b"\t", 6),
            ],
        )
        assert result == ["\\x00-1", "\\x05-2", "\\x00-3", "\\x05-4", "\\t-5", "\\t-6"]

    def test_idmaker_manual_ids_must_be_printable(self):
        from _pytest.python import idmaker

        result = idmaker(
            ("s",),
            [
                pytest.param("x00", id="hello \x00"),
                pytest.param("x05", id="hello \x05"),
            ],
        )
        assert result == ["hello \\x00", "hello \\x05"]

    def test_idmaker_enum(self):
        from _pytest.python import idmaker

        enum = pytest.importorskip("enum")
        e = enum.Enum("Foo", "one, two")
        result = idmaker(("a", "b"), [pytest.param(e.one, e.two)])
        assert result == ["Foo.one-Foo.two"]

    def test_idmaker_idfn(self):
        """#351"""
        from _pytest.python import idmaker

        def ids(val):
            if isinstance(val, Exception):
                return repr(val)

        result = idmaker(
            ("a", "b"),
            [
                pytest.param(10.0, IndexError()),
                pytest.param(20, KeyError()),
                pytest.param("three", [1, 2, 3]),
            ],
            idfn=ids,
        )
        assert result == ["10.0-IndexError()", "20-KeyError()", "three-b2"]

    def test_idmaker_idfn_unique_names(self):
        """#351"""
        from _pytest.python import idmaker

        def ids(val):
            return "a"

        result = idmaker(
            ("a", "b"),
            [
                pytest.param(10.0, IndexError()),
                pytest.param(20, KeyError()),
                pytest.param("three", [1, 2, 3]),
            ],
            idfn=ids,
        )
        assert result == ["a-a0", "a-a1", "a-a2"]

    def test_idmaker_with_idfn_and_config(self):
        """unittest for expected behavior to create ids with idfn and
        disable_test_id_escaping_and_forfeit_all_rights_to_community_support
        option. (#5294)
        """
        from _pytest.python import idmaker

        class MockConfig:
            def __init__(self, config):
                self.config = config

            @property
            def hook(self):
                return self

            def pytest_make_parametrize_id(self, **kw):
                pass

            def getini(self, name):
                return self.config[name]

        option = "disable_test_id_escaping_and_forfeit_all_rights_to_community_support"

        values = [
            (MockConfig({option: True}), "ação"),
            (MockConfig({option: False}), "a\\xe7\\xe3o"),
        ]
        for config, expected in values:
            result = idmaker(
                ("a",), [pytest.param("string")], idfn=lambda _: "ação", config=config
            )
            assert result == [expected]

    def test_idmaker_with_ids_and_config(self):
        """unittest for expected behavior to create ids with ids and
        disable_test_id_escaping_and_forfeit_all_rights_to_community_support
        option. (#5294)
        """
        from _pytest.python import idmaker

        class MockConfig:
            def __init__(self, config):
                self.config = config

            @property
            def hook(self):
                return self

            def pytest_make_parametrize_id(self, **kw):
                pass

            def getini(self, name):
                return self.config[name]

        option = "disable_test_id_escaping_and_forfeit_all_rights_to_community_support"

        values = [
            (MockConfig({option: True}), "ação"),
            (MockConfig({option: False}), "a\\xe7\\xe3o"),
        ]
        for config, expected in values:
            result = idmaker(
                ("a",), [pytest.param("string")], ids=["ação"], config=config
            )
            assert result == [expected]

    def test_parametrize_ids_exception(self, testdir):
        """
        :param testdir: the instance of Testdir class, a temporary
        test directory.
        """
        testdir.makepyfile(
            """
                import pytest

                def ids(arg):
                    raise Exception("bad ids")

                @pytest.mark.parametrize("arg", ["a", "b"], ids=ids)
                def test_foo(arg):
                    pass
            """
        )
        result = testdir.runpytest()
        result.stdout.fnmatch_lines(
            [
                "*Exception: bad ids",
                "*test_foo: error raised while trying to determine id of parameter 'arg' at position 0",
            ]
        )

    def test_parametrize_ids_returns_non_string(self, testdir):
        testdir.makepyfile(
            """\
            import pytest

            def ids(d):
                return d

            @pytest.mark.parametrize("arg", ({1: 2}, {3, 4}), ids=ids)
            def test(arg):
                assert arg

            @pytest.mark.parametrize("arg", (1, 2.0, True), ids=ids)
            def test_int(arg):
                assert arg
            """
        )
        result = testdir.runpytest("-vv", "-s")
        result.stdout.fnmatch_lines(
            [
                "test_parametrize_ids_returns_non_string.py::test[arg0] PASSED",
                "test_parametrize_ids_returns_non_string.py::test[arg1] PASSED",
                "test_parametrize_ids_returns_non_string.py::test_int[1] PASSED",
                "test_parametrize_ids_returns_non_string.py::test_int[2.0] PASSED",
                "test_parametrize_ids_returns_non_string.py::test_int[True] PASSED",
            ]
        )

    def test_idmaker_with_ids(self):
        from _pytest.python import idmaker

        result = idmaker(
            ("a", "b"), [pytest.param(1, 2), pytest.param(3, 4)], ids=["a", None]
        )
        assert result == ["a", "3-4"]

    def test_idmaker_with_paramset_id(self):
        from _pytest.python import idmaker

        result = idmaker(
            ("a", "b"),
            [pytest.param(1, 2, id="me"), pytest.param(3, 4, id="you")],
            ids=["a", None],
        )
        assert result == ["me", "you"]

    def test_idmaker_with_ids_unique_names(self):
        from _pytest.python import idmaker

        result = idmaker(
            ("a"), map(pytest.param, [1, 2, 3, 4, 5]), ids=["a", "a", "b", "c", "b"]
        )
        assert result == ["a0", "a1", "b0", "c", "b1"]

    def test_parametrize_indirect(self):
        """#714"""

        def func(x, y):
            pass

        metafunc = self.Metafunc(func)
        metafunc.parametrize("x", [1], indirect=True)
        metafunc.parametrize("y", [2, 3], indirect=True)
        assert len(metafunc._calls) == 2
        assert metafunc._calls[0].funcargs == {}
        assert metafunc._calls[1].funcargs == {}
        assert metafunc._calls[0].params == dict(x=1, y=2)
        assert metafunc._calls[1].params == dict(x=1, y=3)

    def test_parametrize_indirect_list(self):
        """#714"""

        def func(x, y):
            pass

        metafunc = self.Metafunc(func)
        metafunc.parametrize("x, y", [("a", "b")], indirect=["x"])
        assert metafunc._calls[0].funcargs == dict(y="b")
        assert metafunc._calls[0].params == dict(x="a")

    def test_parametrize_indirect_list_all(self):
        """#714"""

        def func(x, y):
            pass

        metafunc = self.Metafunc(func)
        metafunc.parametrize("x, y", [("a", "b")], indirect=["x", "y"])
        assert metafunc._calls[0].funcargs == {}
        assert metafunc._calls[0].params == dict(x="a", y="b")

    def test_parametrize_indirect_list_empty(self):
        """#714"""

        def func(x, y):
            pass

        metafunc = self.Metafunc(func)
        metafunc.parametrize("x, y", [("a", "b")], indirect=[])
        assert metafunc._calls[0].funcargs == dict(x="a", y="b")
        assert metafunc._calls[0].params == {}

    def test_parametrize_indirect_wrong_type(self):
        def func(x, y):
            pass

        metafunc = self.Metafunc(func)
        with pytest.raises(
            pytest.fail.Exception,
            match="In func: expected Sequence or boolean for indirect, got dict",
        ):
            metafunc.parametrize("x, y", [("a", "b")], indirect={})

    def test_parametrize_indirect_list_functional(self, testdir):
        """
        #714
        Test parametrization with 'indirect' parameter applied on
        particular arguments. As y is is direct, its value should
        be used directly rather than being passed to the fixture
        y.

        :param testdir: the instance of Testdir class, a temporary
        test directory.
        """
        testdir.makepyfile(
            """
            import pytest
            @pytest.fixture(scope='function')
            def x(request):
                return request.param * 3
            @pytest.fixture(scope='function')
            def y(request):
                return request.param * 2
            @pytest.mark.parametrize('x, y', [('a', 'b')], indirect=['x'])
            def test_simple(x,y):
                assert len(x) == 3
                assert len(y) == 1
        """
        )
        result = testdir.runpytest("-v")
        result.stdout.fnmatch_lines(["*test_simple*a-b*", "*1 passed*"])

    def test_parametrize_indirect_list_error(self):
        """#714"""

        def func(x, y):
            pass

        metafunc = self.Metafunc(func)
        with pytest.raises(pytest.fail.Exception):
            metafunc.parametrize("x, y", [("a", "b")], indirect=["x", "z"])

    def test_parametrize_uses_no_fixture_error_indirect_false(self, testdir):
        """The 'uses no fixture' error tells the user at collection time
        that the parametrize data they've set up doesn't correspond to the
        fixtures in their test function, rather than silently ignoring this
        and letting the test potentially pass.

        #714
        """
        testdir.makepyfile(
            """
            import pytest

            @pytest.mark.parametrize('x, y', [('a', 'b')], indirect=False)
            def test_simple(x):
                assert len(x) == 3
        """
        )
        result = testdir.runpytest("--collect-only")
        result.stdout.fnmatch_lines(["*uses no argument 'y'*"])

    def test_parametrize_uses_no_fixture_error_indirect_true(self, testdir):
        """#714"""
        testdir.makepyfile(
            """
            import pytest
            @pytest.fixture(scope='function')
            def x(request):
                return request.param * 3
            @pytest.fixture(scope='function')
            def y(request):
                return request.param * 2

            @pytest.mark.parametrize('x, y', [('a', 'b')], indirect=True)
            def test_simple(x):
                assert len(x) == 3
        """
        )
        result = testdir.runpytest("--collect-only")
        result.stdout.fnmatch_lines(["*uses no fixture 'y'*"])

    def test_parametrize_indirect_uses_no_fixture_error_indirect_string(self, testdir):
        """#714"""
        testdir.makepyfile(
            """
            import pytest
            @pytest.fixture(scope='function')
            def x(request):
                return request.param * 3

            @pytest.mark.parametrize('x, y', [('a', 'b')], indirect='y')
            def test_simple(x):
                assert len(x) == 3
        """
        )
        result = testdir.runpytest("--collect-only")
        result.stdout.fnmatch_lines(["*uses no fixture 'y'*"])

    def test_parametrize_indirect_uses_no_fixture_error_indirect_list(self, testdir):
        """#714"""
        testdir.makepyfile(
            """
            import pytest
            @pytest.fixture(scope='function')
            def x(request):
                return request.param * 3

            @pytest.mark.parametrize('x, y', [('a', 'b')], indirect=['y'])
            def test_simple(x):
                assert len(x) == 3
        """
        )
        result = testdir.runpytest("--collect-only")
        result.stdout.fnmatch_lines(["*uses no fixture 'y'*"])

    def test_parametrize_argument_not_in_indirect_list(self, testdir):
        """#714"""
        testdir.makepyfile(
            """
            import pytest
            @pytest.fixture(scope='function')
            def x(request):
                return request.param * 3

            @pytest.mark.parametrize('x, y', [('a', 'b')], indirect=['x'])
            def test_simple(x):
                assert len(x) == 3
        """
        )
        result = testdir.runpytest("--collect-only")
        result.stdout.fnmatch_lines(["*uses no argument 'y'*"])

    def test_parametrize_gives_indicative_error_on_function_with_default_argument(
        self, testdir
    ):
        testdir.makepyfile(
            """
            import pytest

            @pytest.mark.parametrize('x, y', [('a', 'b')])
            def test_simple(x, y=1):
                assert len(x) == 1
        """
        )
        result = testdir.runpytest("--collect-only")
        result.stdout.fnmatch_lines(
            ["*already takes an argument 'y' with a default value"]
        )

    def test_parametrize_functional(self, testdir):
        testdir.makepyfile(
            """
            import pytest
            def pytest_generate_tests(metafunc):
                metafunc.parametrize('x', [1,2], indirect=True)
                metafunc.parametrize('y', [2])
            @pytest.fixture
            def x(request):
                return request.param * 10

            def test_simple(x,y):
                assert x in (10,20)
                assert y == 2
        """
        )
        result = testdir.runpytest("-v")
        result.stdout.fnmatch_lines(
            ["*test_simple*1-2*", "*test_simple*2-2*", "*2 passed*"]
        )

    def test_parametrize_onearg(self):
        metafunc = self.Metafunc(lambda x: None)
        metafunc.parametrize("x", [1, 2])
        assert len(metafunc._calls) == 2
        assert metafunc._calls[0].funcargs == dict(x=1)
        assert metafunc._calls[0].id == "1"
        assert metafunc._calls[1].funcargs == dict(x=2)
        assert metafunc._calls[1].id == "2"

    def test_parametrize_onearg_indirect(self):
        metafunc = self.Metafunc(lambda x: None)
        metafunc.parametrize("x", [1, 2], indirect=True)
        assert metafunc._calls[0].params == dict(x=1)
        assert metafunc._calls[0].id == "1"
        assert metafunc._calls[1].params == dict(x=2)
        assert metafunc._calls[1].id == "2"

    def test_parametrize_twoargs(self):
        metafunc = self.Metafunc(lambda x, y: None)
        metafunc.parametrize(("x", "y"), [(1, 2), (3, 4)])
        assert len(metafunc._calls) == 2
        assert metafunc._calls[0].funcargs == dict(x=1, y=2)
        assert metafunc._calls[0].id == "1-2"
        assert metafunc._calls[1].funcargs == dict(x=3, y=4)
        assert metafunc._calls[1].id == "3-4"

    def test_parametrize_multiple_times(self, testdir):
        testdir.makepyfile(
            """
            import pytest
            pytestmark = pytest.mark.parametrize("x", [1,2])
            def test_func(x):
                assert 0, x
            class TestClass(object):
                pytestmark = pytest.mark.parametrize("y", [3,4])
                def test_meth(self, x, y):
                    assert 0, x
        """
        )
        result = testdir.runpytest()
        assert result.ret == 1
        result.assert_outcomes(failed=6)

    def test_parametrize_CSV(self, testdir):
        testdir.makepyfile(
            """
            import pytest
            @pytest.mark.parametrize("x, y,", [(1,2), (2,3)])
            def test_func(x, y):
                assert x+1 == y
        """
        )
        reprec = testdir.inline_run()
        reprec.assertoutcome(passed=2)

    def test_parametrize_class_scenarios(self, testdir):
        testdir.makepyfile(
            """
        # same as doc/en/example/parametrize scenario example
        def pytest_generate_tests(metafunc):
            idlist = []
            argvalues = []
            for scenario in metafunc.cls.scenarios:
                idlist.append(scenario[0])
                items = scenario[1].items()
                argnames = [x[0] for x in items]
                argvalues.append(([x[1] for x in items]))
            metafunc.parametrize(argnames, argvalues, ids=idlist, scope="class")

        class Test(object):
               scenarios = [['1', {'arg': {1: 2}, "arg2": "value2"}],
                            ['2', {'arg':'value2', "arg2": "value2"}]]

               def test_1(self, arg, arg2):
                  pass

               def test_2(self, arg2, arg):
                  pass

               def test_3(self, arg, arg2):
                  pass
        """
        )
        result = testdir.runpytest("-v")
        assert result.ret == 0
        result.stdout.fnmatch_lines(
            """
            *test_1*1*
            *test_2*1*
            *test_3*1*
            *test_1*2*
            *test_2*2*
            *test_3*2*
            *6 passed*
        """
        )

    def test_format_args(self):
        def function1():
            pass

        assert fixtures._format_args(function1) == "()"

        def function2(arg1):
            pass

        assert fixtures._format_args(function2) == "(arg1)"

        def function3(arg1, arg2="qwe"):
            pass

        assert fixtures._format_args(function3) == "(arg1, arg2='qwe')"

        def function4(arg1, *args, **kwargs):
            pass

        assert fixtures._format_args(function4) == "(arg1, *args, **kwargs)"


class TestMetafuncFunctional:
    def test_attributes(self, testdir):
        p = testdir.makepyfile(
            """
            # assumes that generate/provide runs in the same process
            import sys, pytest
            def pytest_generate_tests(metafunc):
                metafunc.parametrize('metafunc', [metafunc])

            @pytest.fixture
            def metafunc(request):
                return request.param

            def test_function(metafunc, pytestconfig):
                assert metafunc.config == pytestconfig
                assert metafunc.module.__name__ == __name__
                assert metafunc.function == test_function
                assert metafunc.cls is None

            class TestClass(object):
                def test_method(self, metafunc, pytestconfig):
                    assert metafunc.config == pytestconfig
                    assert metafunc.module.__name__ == __name__
                    unbound = TestClass.test_method
                    assert metafunc.function == unbound
                    assert metafunc.cls == TestClass
        """
        )
        result = testdir.runpytest(p, "-v")
        result.assert_outcomes(passed=2)

    def test_two_functions(self, testdir):
        p = testdir.makepyfile(
            """
            def pytest_generate_tests(metafunc):
                metafunc.parametrize('arg1', [10, 20], ids=['0', '1'])

            def test_func1(arg1):
                assert arg1 == 10

            def test_func2(arg1):
                assert arg1 in (10, 20)
        """
        )
        result = testdir.runpytest("-v", p)
        result.stdout.fnmatch_lines(
            [
                "*test_func1*0*PASS*",
                "*test_func1*1*FAIL*",
                "*test_func2*PASS*",
                "*test_func2*PASS*",
                "*1 failed, 3 passed*",
            ]
        )

    def test_noself_in_method(self, testdir):
        p = testdir.makepyfile(
            """
            def pytest_generate_tests(metafunc):
                assert 'xyz' not in metafunc.fixturenames

            class TestHello(object):
                def test_hello(xyz):
                    pass
        """
        )
        result = testdir.runpytest(p)
        result.assert_outcomes(passed=1)

    def test_generate_tests_in_class(self, testdir):
        p = testdir.makepyfile(
            """
            class TestClass(object):
                def pytest_generate_tests(self, metafunc):
                    metafunc.parametrize('hello', ['world'], ids=['hellow'])

                def test_myfunc(self, hello):
                    assert hello == "world"
        """
        )
        result = testdir.runpytest("-v", p)
        result.stdout.fnmatch_lines(["*test_myfunc*hello*PASS*", "*1 passed*"])

    def test_two_functions_not_same_instance(self, testdir):
        p = testdir.makepyfile(
            """
            def pytest_generate_tests(metafunc):
                metafunc.parametrize('arg1', [10, 20], ids=["0", "1"])

            class TestClass(object):
                def test_func(self, arg1):
                    assert not hasattr(self, 'x')
                    self.x = 1
        """
        )
        result = testdir.runpytest("-v", p)
        result.stdout.fnmatch_lines(
            ["*test_func*0*PASS*", "*test_func*1*PASS*", "*2 pass*"]
        )

    def test_issue28_setup_method_in_generate_tests(self, testdir):
        p = testdir.makepyfile(
            """
            def pytest_generate_tests(metafunc):
                metafunc.parametrize('arg1', [1])

            class TestClass(object):
                def test_method(self, arg1):
                    assert arg1 == self.val
                def setup_method(self, func):
                    self.val = 1
            """
        )
        result = testdir.runpytest(p)
        result.assert_outcomes(passed=1)

    def test_parametrize_functional2(self, testdir):
        testdir.makepyfile(
            """
            def pytest_generate_tests(metafunc):
                metafunc.parametrize("arg1", [1,2])
                metafunc.parametrize("arg2", [4,5])
            def test_hello(arg1, arg2):
                assert 0, (arg1, arg2)
        """
        )
        result = testdir.runpytest()
        result.stdout.fnmatch_lines(
            ["*(1, 4)*", "*(1, 5)*", "*(2, 4)*", "*(2, 5)*", "*4 failed*"]
        )

    def test_parametrize_and_inner_getfixturevalue(self, testdir):
        p = testdir.makepyfile(
            """
            def pytest_generate_tests(metafunc):
                metafunc.parametrize("arg1", [1], indirect=True)
                metafunc.parametrize("arg2", [10], indirect=True)

            import pytest
            @pytest.fixture
            def arg1(request):
                x = request.getfixturevalue("arg2")
                return x + request.param

            @pytest.fixture
            def arg2(request):
                return request.param

            def test_func1(arg1, arg2):
                assert arg1 == 11
        """
        )
        result = testdir.runpytest("-v", p)
        result.stdout.fnmatch_lines(["*test_func1*1*PASS*", "*1 passed*"])

    def test_parametrize_on_setup_arg(self, testdir):
        p = testdir.makepyfile(
            """
            def pytest_generate_tests(metafunc):
                assert "arg1" in metafunc.fixturenames
                metafunc.parametrize("arg1", [1], indirect=True)

            import pytest
            @pytest.fixture
            def arg1(request):
                return request.param

            @pytest.fixture
            def arg2(request, arg1):
                return 10 * arg1

            def test_func(arg2):
                assert arg2 == 10
        """
        )
        result = testdir.runpytest("-v", p)
        result.stdout.fnmatch_lines(["*test_func*1*PASS*", "*1 passed*"])

    def test_parametrize_with_ids(self, testdir):
        testdir.makeini(
            """
            [pytest]
            console_output_style=classic
        """
        )
        testdir.makepyfile(
            """
            import pytest
            def pytest_generate_tests(metafunc):
                metafunc.parametrize(("a", "b"), [(1,1), (1,2)],
                                     ids=["basic", "advanced"])

            def test_function(a, b):
                assert a == b
        """
        )
        result = testdir.runpytest("-v")
        assert result.ret == 1
        result.stdout.fnmatch_lines_random(
            ["*test_function*basic*PASSED", "*test_function*advanced*FAILED"]
        )

    def test_parametrize_without_ids(self, testdir):
        testdir.makepyfile(
            """
            import pytest
            def pytest_generate_tests(metafunc):
                metafunc.parametrize(("a", "b"),
                                     [(1,object()), (1.3,object())])

            def test_function(a, b):
                assert 1
        """
        )
        result = testdir.runpytest("-v")
        result.stdout.fnmatch_lines(
            """
            *test_function*1-b0*
            *test_function*1.3-b1*
        """
        )

    def test_parametrize_with_None_in_ids(self, testdir):
        testdir.makepyfile(
            """
            import pytest
            def pytest_generate_tests(metafunc):
                metafunc.parametrize(("a", "b"), [(1,1), (1,1), (1,2)],
                                     ids=["basic", None, "advanced"])

            def test_function(a, b):
                assert a == b
        """
        )
        result = testdir.runpytest("-v")
        assert result.ret == 1
        result.stdout.fnmatch_lines_random(
            [
                "*test_function*basic*PASSED*",
                "*test_function*1-1*PASSED*",
                "*test_function*advanced*FAILED*",
            ]
        )

    def test_fixture_parametrized_empty_ids(self, testdir):
        """Fixtures parametrized with empty ids cause an internal error (#1849)."""
        testdir.makepyfile(
            """
            import pytest

            @pytest.fixture(scope="module", ids=[], params=[])
            def temp(request):
               return request.param

            def test_temp(temp):
                 pass
        """
        )
        result = testdir.runpytest()
        result.stdout.fnmatch_lines(["* 1 skipped *"])

    def test_parametrized_empty_ids(self, testdir):
        """Tests parametrized with empty ids cause an internal error (#1849)."""
        testdir.makepyfile(
            """
            import pytest

            @pytest.mark.parametrize('temp', [], ids=list())
            def test_temp(temp):
                 pass
        """
        )
        result = testdir.runpytest()
        result.stdout.fnmatch_lines(["* 1 skipped *"])

    def test_parametrized_ids_invalid_type(self, testdir):
        """Test error with non-strings/non-ints, without generator (#1857)."""
        testdir.makepyfile(
            """
            import pytest

            @pytest.mark.parametrize("x, expected", [(1, 2), (3, 4), (5, 6)], ids=(None, 2, type))
            def test_ids_numbers(x,expected):
                assert x * 2 == expected
        """
        )
        result = testdir.runpytest()
        result.stdout.fnmatch_lines(
            [
                "In test_ids_numbers: ids must be list of string/float/int/bool,"
                " found: <class 'type'> (type: <class 'type'>) at index 2"
            ]
        )

    def test_parametrize_with_identical_ids_get_unique_names(self, testdir):
        testdir.makepyfile(
            """
            import pytest
            def pytest_generate_tests(metafunc):
                metafunc.parametrize(("a", "b"), [(1,1), (1,2)],
                                     ids=["a", "a"])

            def test_function(a, b):
                assert a == b
        """
        )
        result = testdir.runpytest("-v")
        assert result.ret == 1
        result.stdout.fnmatch_lines_random(
            ["*test_function*a0*PASSED*", "*test_function*a1*FAILED*"]
        )

    @pytest.mark.parametrize(("scope", "length"), [("module", 2), ("function", 4)])
    def test_parametrize_scope_overrides(self, testdir, scope, length):
        testdir.makepyfile(
            """
            import pytest
            values = []
            def pytest_generate_tests(metafunc):
                if "arg" in metafunc.fixturenames:
                    metafunc.parametrize("arg", [1,2], indirect=True,
                                         scope=%r)
            @pytest.fixture
            def arg(request):
                values.append(request.param)
                return request.param
            def test_hello(arg):
                assert arg in (1,2)
            def test_world(arg):
                assert arg in (1,2)
            def test_checklength():
                assert len(values) == %d
        """
            % (scope, length)
        )
        reprec = testdir.inline_run()
        reprec.assertoutcome(passed=5)

    def test_parametrize_issue323(self, testdir):
        testdir.makepyfile(
            """
            import pytest

            @pytest.fixture(scope='module', params=range(966))
            def foo(request):
                return request.param

            def test_it(foo):
                pass
            def test_it2(foo):
                pass
        """
        )
        reprec = testdir.inline_run("--collect-only")
        assert not reprec.getcalls("pytest_internalerror")

    def test_usefixtures_seen_in_generate_tests(self, testdir):
        testdir.makepyfile(
            """
            import pytest
            def pytest_generate_tests(metafunc):
                assert "abc" in metafunc.fixturenames
                metafunc.parametrize("abc", [1])

            @pytest.mark.usefixtures("abc")
            def test_function():
                pass
        """
        )
        reprec = testdir.runpytest()
        reprec.assert_outcomes(passed=1)

    def test_generate_tests_only_done_in_subdir(self, testdir):
        sub1 = testdir.mkpydir("sub1")
        sub2 = testdir.mkpydir("sub2")
        sub1.join("conftest.py").write(
            textwrap.dedent(
                """\
                def pytest_generate_tests(metafunc):
                    assert metafunc.function.__name__ == "test_1"
                """
            )
        )
        sub2.join("conftest.py").write(
            textwrap.dedent(
                """\
                def pytest_generate_tests(metafunc):
                    assert metafunc.function.__name__ == "test_2"
                """
            )
        )
        sub1.join("test_in_sub1.py").write("def test_1(): pass")
        sub2.join("test_in_sub2.py").write("def test_2(): pass")
        result = testdir.runpytest("--keep-duplicates", "-v", "-s", sub1, sub2, sub1)
        result.assert_outcomes(passed=3)

    def test_generate_same_function_names_issue403(self, testdir):
        testdir.makepyfile(
            """
            import pytest

            def make_tests():
                @pytest.mark.parametrize("x", range(2))
                def test_foo(x):
                    pass
                return test_foo

            test_x = make_tests()
            test_y = make_tests()
        """
        )
        reprec = testdir.runpytest()
        reprec.assert_outcomes(passed=4)

    def test_parametrize_misspelling(self, testdir):
        """#463"""
        testdir.makepyfile(
            """
            import pytest

            @pytest.mark.parametrise("x", range(2))
            def test_foo(x):
                pass
        """
        )
        result = testdir.runpytest("--collectonly")
        result.stdout.fnmatch_lines(
            [
                "collected 0 items / 1 error",
                "",
                "*= ERRORS =*",
                "*_ ERROR collecting test_parametrize_misspelling.py _*",
                "test_parametrize_misspelling.py:3: in <module>",
                '    @pytest.mark.parametrise("x", range(2))',
                "E   Failed: Unknown 'parametrise' mark, did you mean 'parametrize'?",
                "*! Interrupted: 1 error during collection !*",
                "*= 1 error in *",
            ]
        )


class TestMetafuncFunctionalAuto:
    """
    Tests related to automatically find out the correct scope for parametrized tests (#1832).
    """

    def test_parametrize_auto_scope(self, testdir):
        testdir.makepyfile(
            """
            import pytest

            @pytest.fixture(scope='session', autouse=True)
            def fixture():
                return 1

            @pytest.mark.parametrize('animal', ["dog", "cat"])
            def test_1(animal):
                assert animal in ('dog', 'cat')

            @pytest.mark.parametrize('animal', ['fish'])
            def test_2(animal):
                assert animal == 'fish'

        """
        )
        result = testdir.runpytest()
        result.stdout.fnmatch_lines(["* 3 passed *"])

    def test_parametrize_auto_scope_indirect(self, testdir):
        testdir.makepyfile(
            """
            import pytest

            @pytest.fixture(scope='session')
            def echo(request):
                return request.param

            @pytest.mark.parametrize('animal, echo', [("dog", 1), ("cat", 2)], indirect=['echo'])
            def test_1(animal, echo):
                assert animal in ('dog', 'cat')
                assert echo in (1, 2, 3)

            @pytest.mark.parametrize('animal, echo', [('fish', 3)], indirect=['echo'])
            def test_2(animal, echo):
                assert animal == 'fish'
                assert echo in (1, 2, 3)
        """
        )
        result = testdir.runpytest()
        result.stdout.fnmatch_lines(["* 3 passed *"])

    def test_parametrize_auto_scope_override_fixture(self, testdir):
        testdir.makepyfile(
            """
            import pytest

            @pytest.fixture(scope='session', autouse=True)
            def animal():
                return 'fox'

            @pytest.mark.parametrize('animal', ["dog", "cat"])
            def test_1(animal):
                assert animal in ('dog', 'cat')
        """
        )
        result = testdir.runpytest()
        result.stdout.fnmatch_lines(["* 2 passed *"])

    def test_parametrize_all_indirects(self, testdir):
        testdir.makepyfile(
            """
            import pytest

            @pytest.fixture()
            def animal(request):
                return request.param

            @pytest.fixture(scope='session')
            def echo(request):
                return request.param

            @pytest.mark.parametrize('animal, echo', [("dog", 1), ("cat", 2)], indirect=True)
            def test_1(animal, echo):
                assert animal in ('dog', 'cat')
                assert echo in (1, 2, 3)

            @pytest.mark.parametrize('animal, echo', [("fish", 3)], indirect=True)
            def test_2(animal, echo):
                assert animal == 'fish'
                assert echo in (1, 2, 3)
        """
        )
        result = testdir.runpytest()
        result.stdout.fnmatch_lines(["* 3 passed *"])

    def test_parametrize_some_arguments_auto_scope(self, testdir, monkeypatch):
        """Integration test for (#3941)"""
        class_fix_setup = []
        monkeypatch.setattr(sys, "class_fix_setup", class_fix_setup, raising=False)
        func_fix_setup = []
        monkeypatch.setattr(sys, "func_fix_setup", func_fix_setup, raising=False)

        testdir.makepyfile(
            """
            import pytest
            import sys

            @pytest.fixture(scope='class', autouse=True)
            def class_fix(request):
                sys.class_fix_setup.append(request.param)

            @pytest.fixture(autouse=True)
            def func_fix():
                sys.func_fix_setup.append(True)

            @pytest.mark.parametrize('class_fix', [10, 20], indirect=True)
            class Test:
                def test_foo(self):
                    pass
                def test_bar(self):
                    pass
            """
        )
        result = testdir.runpytest_inprocess()
        result.stdout.fnmatch_lines(["* 4 passed in *"])
        assert func_fix_setup == [True] * 4
        assert class_fix_setup == [10, 20]

    def test_parametrize_issue634(self, testdir):
        testdir.makepyfile(
            """
            import pytest

            @pytest.fixture(scope='module')
            def foo(request):
                print('preparing foo-%d' % request.param)
                return 'foo-%d' % request.param

            def test_one(foo):
                pass

            def test_two(foo):
                pass

            test_two.test_with = (2, 3)

            def pytest_generate_tests(metafunc):
                params = (1, 2, 3, 4)
                if not 'foo' in metafunc.fixturenames:
                    return

                test_with = getattr(metafunc.function, 'test_with', None)
                if test_with:
                    params = test_with
                metafunc.parametrize('foo', params, indirect=True)
        """
        )
        result = testdir.runpytest("-s")
        output = result.stdout.str()
        assert output.count("preparing foo-2") == 1
        assert output.count("preparing foo-3") == 1


class TestMarkersWithParametrization:
    """#308"""

    def test_simple_mark(self, testdir):
        s = """
            import pytest

            @pytest.mark.foo
            @pytest.mark.parametrize(("n", "expected"), [
                (1, 2),
                pytest.param(1, 3, marks=pytest.mark.bar),
                (2, 3),
            ])
            def test_increment(n, expected):
                assert n + 1 == expected
        """
        items = testdir.getitems(s)
        assert len(items) == 3
        for item in items:
            assert "foo" in item.keywords
        assert "bar" not in items[0].keywords
        assert "bar" in items[1].keywords
        assert "bar" not in items[2].keywords

    def test_select_based_on_mark(self, testdir):
        s = """
            import pytest

            @pytest.mark.parametrize(("n", "expected"), [
                (1, 2),
                pytest.param(2, 3, marks=pytest.mark.foo),
                (3, 4),
            ])
            def test_increment(n, expected):
                assert n + 1 == expected
        """
        testdir.makepyfile(s)
        rec = testdir.inline_run("-m", "foo")
        passed, skipped, fail = rec.listoutcomes()
        assert len(passed) == 1
        assert len(skipped) == 0
        assert len(fail) == 0

    def test_simple_xfail(self, testdir):
        s = """
            import pytest

            @pytest.mark.parametrize(("n", "expected"), [
                (1, 2),
                pytest.param(1, 3, marks=pytest.mark.xfail),
                (2, 3),
            ])
            def test_increment(n, expected):
                assert n + 1 == expected
        """
        testdir.makepyfile(s)
        reprec = testdir.inline_run()
        # xfail is skip??
        reprec.assertoutcome(passed=2, skipped=1)

    def test_simple_xfail_single_argname(self, testdir):
        s = """
            import pytest

            @pytest.mark.parametrize("n", [
                2,
                pytest.param(3, marks=pytest.mark.xfail),
                4,
            ])
            def test_isEven(n):
                assert n % 2 == 0
        """
        testdir.makepyfile(s)
        reprec = testdir.inline_run()
        reprec.assertoutcome(passed=2, skipped=1)

    def test_xfail_with_arg(self, testdir):
        s = """
            import pytest

            @pytest.mark.parametrize(("n", "expected"), [
                (1, 2),
                pytest.param(1, 3, marks=pytest.mark.xfail("True")),
                (2, 3),
            ])
            def test_increment(n, expected):
                assert n + 1 == expected
        """
        testdir.makepyfile(s)
        reprec = testdir.inline_run()
        reprec.assertoutcome(passed=2, skipped=1)

    def test_xfail_with_kwarg(self, testdir):
        s = """
            import pytest

            @pytest.mark.parametrize(("n", "expected"), [
                (1, 2),
                pytest.param(1, 3, marks=pytest.mark.xfail(reason="some bug")),
                (2, 3),
            ])
            def test_increment(n, expected):
                assert n + 1 == expected
        """
        testdir.makepyfile(s)
        reprec = testdir.inline_run()
        reprec.assertoutcome(passed=2, skipped=1)

    def test_xfail_with_arg_and_kwarg(self, testdir):
        s = """
            import pytest

            @pytest.mark.parametrize(("n", "expected"), [
                (1, 2),
                pytest.param(1, 3, marks=pytest.mark.xfail("True", reason="some bug")),
                (2, 3),
            ])
            def test_increment(n, expected):
                assert n + 1 == expected
        """
        testdir.makepyfile(s)
        reprec = testdir.inline_run()
        reprec.assertoutcome(passed=2, skipped=1)

    @pytest.mark.parametrize("strict", [True, False])
    def test_xfail_passing_is_xpass(self, testdir, strict):
        s = """
            import pytest

            m = pytest.mark.xfail("sys.version_info > (0, 0, 0)", reason="some bug", strict={strict})

            @pytest.mark.parametrize(("n", "expected"), [
                (1, 2),
                pytest.param(2, 3, marks=m),
                (3, 4),
            ])
            def test_increment(n, expected):
                assert n + 1 == expected
        """.format(
            strict=strict
        )
        testdir.makepyfile(s)
        reprec = testdir.inline_run()
        passed, failed = (2, 1) if strict else (3, 0)
        reprec.assertoutcome(passed=passed, failed=failed)

    def test_parametrize_called_in_generate_tests(self, testdir):
        s = """
            import pytest


            def pytest_generate_tests(metafunc):
                passingTestData = [(1, 2),
                                   (2, 3)]
                failingTestData = [(1, 3),
                                   (2, 2)]

                testData = passingTestData + [pytest.param(*d, marks=pytest.mark.xfail)
                                  for d in failingTestData]
                metafunc.parametrize(("n", "expected"), testData)


            def test_increment(n, expected):
                assert n + 1 == expected
        """
        testdir.makepyfile(s)
        reprec = testdir.inline_run()
        reprec.assertoutcome(passed=2, skipped=2)

    def test_parametrize_ID_generation_string_int_works(self, testdir):
        """#290"""
        testdir.makepyfile(
            """
            import pytest

            @pytest.fixture
            def myfixture():
                return 'example'
            @pytest.mark.parametrize(
                'limit', (0, '0'))
            def test_limit(limit, myfixture):
                return
        """
        )
        reprec = testdir.inline_run()
        reprec.assertoutcome(passed=2)

    @pytest.mark.parametrize("strict", [True, False])
    def test_parametrize_marked_value(self, testdir, strict):
        s = """
            import pytest

            @pytest.mark.parametrize(("n", "expected"), [
                pytest.param(
                    2,3,
                    marks=pytest.mark.xfail("sys.version_info > (0, 0, 0)", reason="some bug", strict={strict}),
                ),
                pytest.param(
                    2,3,
                    marks=[pytest.mark.xfail("sys.version_info > (0, 0, 0)", reason="some bug", strict={strict})],
                ),
            ])
            def test_increment(n, expected):
                assert n + 1 == expected
        """.format(
            strict=strict
        )
        testdir.makepyfile(s)
        reprec = testdir.inline_run()
        passed, failed = (0, 2) if strict else (2, 0)
        reprec.assertoutcome(passed=passed, failed=failed)

    def test_pytest_make_parametrize_id(self, testdir):
        testdir.makeconftest(
            """
            def pytest_make_parametrize_id(config, val):
                return str(val * 2)
        """
        )
        testdir.makepyfile(
            """
                import pytest

                @pytest.mark.parametrize("x", range(2))
                def test_func(x):
                    pass
                """
        )
        result = testdir.runpytest("-v")
        result.stdout.fnmatch_lines(["*test_func*0*PASS*", "*test_func*2*PASS*"])

    def test_pytest_make_parametrize_id_with_argname(self, testdir):
        testdir.makeconftest(
            """
            def pytest_make_parametrize_id(config, val, argname):
                return str(val * 2 if argname == 'x' else val * 10)
        """
        )
        testdir.makepyfile(
            """
                import pytest

                @pytest.mark.parametrize("x", range(2))
                def test_func_a(x):
                    pass

                @pytest.mark.parametrize("y", [1])
                def test_func_b(y):
                    pass
                """
        )
        result = testdir.runpytest("-v")
        result.stdout.fnmatch_lines(
            ["*test_func_a*0*PASS*", "*test_func_a*2*PASS*", "*test_func_b*10*PASS*"]
        )

    def test_parametrize_positional_args(self, testdir):
        testdir.makepyfile(
            """
            import pytest

            @pytest.mark.parametrize("a", [1], False)
            def test_foo(a):
                pass
        """
        )
        result = testdir.runpytest()
        result.assert_outcomes(passed=1)

    def test_parametrize_iterator(self, testdir):
        testdir.makepyfile(
            """
            import itertools
            import pytest

            id_parametrize = pytest.mark.parametrize(
                ids=("param%d" % i for i in itertools.count())
            )

            @id_parametrize('y', ['a', 'b'])
            def test1(y):
                pass

            @id_parametrize('y', ['a', 'b'])
            def test2(y):
                pass

            @pytest.mark.parametrize("a, b", [(1, 2), (3, 4)], ids=itertools.count())
            def test_converted_to_str(a, b):
                pass
        """
        )
        result = testdir.runpytest("-vv", "-s")
        result.stdout.fnmatch_lines(
            [
                "test_parametrize_iterator.py::test1[param0] PASSED",
                "test_parametrize_iterator.py::test1[param1] PASSED",
                "test_parametrize_iterator.py::test2[param0] PASSED",
                "test_parametrize_iterator.py::test2[param1] PASSED",
                "test_parametrize_iterator.py::test_converted_to_str[0] PASSED",
                "test_parametrize_iterator.py::test_converted_to_str[1] PASSED",
                "*= 6 passed in *",
            ]
        )<|MERGE_RESOLUTION|>--- conflicted
+++ resolved
@@ -63,7 +63,6 @@
         pytest.raises(ValueError, lambda: metafunc.parametrize("y", [5, 6]))
         pytest.raises(ValueError, lambda: metafunc.parametrize("y", [5, 6]))
 
-<<<<<<< HEAD
         with pytest.raises(
             TypeError, match="^ids must be a callable, sequence or generator$"
         ):
@@ -97,10 +96,7 @@
         ):
             metafunc.parametrize("x", [1, 2, 3], ids=gen())
 
-    def test_parametrize_bad_scope(self, testdir):
-=======
     def test_parametrize_bad_scope(self):
->>>>>>> 8c4dfca0
         def func(x):
             pass
 
