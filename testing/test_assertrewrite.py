--- conflicted
+++ resolved
@@ -21,8 +21,6 @@
 from typing import cast
 from unittest import mock
 import zipfile
-
-from _pytest.monkeypatch import MonkeyPatch
 
 import _pytest._code
 from _pytest._io.saferepr import DEFAULT_REPR_MAX_SIZE
@@ -1957,10 +1955,6 @@
             assert hook.find_spec("file") is not None
             assert self.find_spec_calls == ["file"]
 
-<<<<<<< HEAD
-
-=======
->>>>>>> 66a68e34
     def test_assert_excluded_rootpath(
         self, pytester: Pytester, hook: AssertionRewritingHook, monkeypatch
     ) -> None:
@@ -1975,19 +1969,11 @@
                 """
             }
         )
-<<<<<<< HEAD
-        root_path= "{0}/tests".format(os.getcwd())
-=======
         root_path = f"{os.getcwd()}/tests"
->>>>>>> 66a68e34
         monkeypatch.setattr("os.getcwd", lambda: root_path)
         with mock.patch.object(hook, "fnpats", ["*.py"]):
             assert hook.find_spec("file") is None
 
-<<<<<<< HEAD
-
-=======
->>>>>>> 66a68e34
     @pytest.mark.skipif(
         sys.platform.startswith("win32"), reason="cannot remove cwd on Windows"
     )
