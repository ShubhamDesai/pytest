--- conflicted
+++ resolved
@@ -1,6 +1,2 @@
 #
-<<<<<<< HEAD
-__version__ = '3.1.0.dev'
-=======
-__version__ = '3.0.3.dev0'
->>>>>>> 96a1d294
+__version__ = '3.1.0.dev0'