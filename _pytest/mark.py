--- conflicted
+++ resolved
@@ -301,11 +301,7 @@
             marker, _ = line.split(":", 1)
             marker = marker.rstrip()
             x = marker.split("(", 1)[0]
-<<<<<<< HEAD
-            l.add(x)
-=======
             values.add(x)
->>>>>>> 66fbebfc
         if name not in self._markers:
             raise AttributeError("%r not a registered marker" % (name,))
 
