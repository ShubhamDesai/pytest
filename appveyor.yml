--- conflicted
+++ resolved
@@ -14,12 +14,8 @@
   - TOXENV: "py34"
   - TOXENV: "py35"
   - TOXENV: "py36"
-<<<<<<< HEAD
+  - TOXENV: "py37"
 #  - TOXENV: "pypy" reenable when we are able to provide a scandir wheel or build scandir
-=======
-  - TOXENV: "py37"
-  - TOXENV: "pypy"
->>>>>>> 150535b6
   - TOXENV: "py27-pexpect"
   - TOXENV: "py27-xdist"
   - TOXENV: "py27-trial"
